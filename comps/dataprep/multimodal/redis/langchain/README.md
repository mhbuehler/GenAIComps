# Dataprep Microservice for Multimodal Data with Redis

This `dataprep` microservice accepts the following from the user and ingests them into a Redis vectorstore:
* Videos (mp4 files) and their transcripts (optional)
* Images (gif, jpg, jpeg, and png files)

## 🚀1. Start Microservice with Python（Option 1）

### 1.1 Install Requirements

```bash
# Install ffmpeg static build
wget https://johnvansickle.com/ffmpeg/builds/ffmpeg-git-amd64-static.tar.xz
mkdir ffmpeg-git-amd64-static
tar -xvf ffmpeg-git-amd64-static.tar.xz -C ffmpeg-git-amd64-static --strip-components 1
export PATH=$(pwd)/ffmpeg-git-amd64-static:$PATH
cp $(pwd)/ffmpeg-git-amd64-static/ffmpeg /usr/local/bin/

pip install -r requirements.txt
```

### 1.2 Start Redis Stack Server

Please refer to this [readme](../../../../vectorstores/redis/README.md).

### 1.3 Setup Environment Variables

```bash
export your_ip=$(hostname -I | awk '{print $1}')
export REDIS_URL="redis://${your_ip}:6379"
export INDEX_NAME=${your_redis_index_name}
export PYTHONPATH=${path_to_comps}
```

### 1.4 Start LVM Microservice (Optional)

This is required only if you are going to consume the _generate_captions_ API of this microservice as in [Section 4.3](#43-consume-generate_captions-api).

Please refer to this [readme](../../../../lvms/llava/README.md) to start the LVM microservice.
After LVM is up, set up environment variables.

```bash
export your_ip=$(hostname -I | awk '{print $1}')
export LVM_ENDPOINT="http://${your_ip}:9399/v1/lvm"
```

### 1.5 Start Data Preparation Microservice for Redis with Python Script

Start document preparation microservice for Redis with below command.

```bash
python prepare_videodoc_redis.py
```

## 🚀2. Start Microservice with Docker (Option 2)

### 2.1 Start Redis Stack Server

Please refer to this [readme](../../../../vectorstores/redis/README.md).

### 2.2 Start LVM Microservice (Optional)

This is required only if you are going to consume the _generate_captions_ API of this microservice as described [here](#43-consume-generate_captions-api).

Please refer to this [readme](../../../../lvms/llava/README.md) to start the LVM microservice.
After LVM is up, set up environment variables.

```bash
export your_ip=$(hostname -I | awk '{print $1}')
export LVM_ENDPOINT="http://${your_ip}:9399/v1/lvm"
```

### 2.3 Setup Environment Variables

```bash
export your_ip=$(hostname -I | awk '{print $1}')
export EMBEDDING_MODEL_ID="BridgeTower/bridgetower-large-itm-mlm-itc"
export REDIS_URL="redis://${your_ip}:6379"
export WHISPER_MODEL="base"
export INDEX_NAME=${your_redis_index_name}
export HUGGINGFACEHUB_API_TOKEN=${your_hf_api_token}
```

### 2.4 Build Docker Image

```bash
cd ../../../../
docker build -t opea/dataprep-multimodal-redis:latest --build-arg https_proxy=$https_proxy --build-arg http_proxy=$http_proxy -f comps/dataprep/multimodal/redis/langchain/Dockerfile .
```

### 2.5 Run Docker with CLI (Option A)

```bash
docker run -d --name="dataprep-multimodal-redis" -p 6007:6007 --runtime=runc --ipc=host -e http_proxy=$http_proxy -e https_proxy=$https_proxy -e REDIS_URL=$REDIS_URL -e INDEX_NAME=$INDEX_NAME -e LVM_ENDPOINT=$LVM_ENDPOINT -e HUGGINGFACEHUB_API_TOKEN=$HUGGINGFACEHUB_API_TOKEN opea/dataprep-multimodal-redis:latest
```

### 2.6 Run with Docker Compose (Option B - deprecated, will move to genAIExample in future)

```bash
cd comps/dataprep/multimodal/redis/langchain
docker compose -f docker-compose-dataprep-redis.yaml up -d
```

## 🚀3. Status Microservice

```bash
docker container logs -f dataprep-multimodal-redis
```

## 🚀4. Consume Microservice

Once this dataprep microservice is started, user can use the below commands to invoke the microservice to convert images and videos and their transcripts (optional) to embeddings and save to the Redis vector store.

This microservice has provided 3 different ways for users to ingest files into Redis vector store corresponding to the 3 use cases.

### 4.1 Consume _videos_with_transcripts_ API

**Use case:** This API is used when a transcript file (under `.vtt` format) is available for each video.

**Important notes:**

- Make sure the file paths after `files=@` are correct.
- Every transcript file's name must be identical with its corresponding video file's name (except their extension .vtt and .mp4). For example, `video1.mp4` and `video1.vtt`. Otherwise, if `video1.vtt` is not included correctly in this API call, this microservice will return error `No captions file video1.vtt found for video1.mp4`.

#### Single video-transcript pair upload

```bash
curl -X POST \
    -H "Content-Type: multipart/form-data" \
    -F "files=@./video1.mp4" \
    -F "files=@./video1.vtt" \
    http://localhost:6007/v1/videos_with_transcripts
```

#### Multiple video-transcript pair upload

```bash
curl -X POST \
    -H "Content-Type: multipart/form-data" \
    -F "files=@./video1.mp4" \
    -F "files=@./video1.vtt" \
    -F "files=@./video2.mp4" \
    -F "files=@./video2.vtt" \
    http://localhost:6007/v1/videos_with_transcripts
```

### 4.2 Consume _generate_transcripts_ API

**Use case:** This API should be used when a video has meaningful audio or recognizable speech but its transcript file is not available.

In this use case, this microservice will use [`whisper`](https://openai.com/index/whisper/) model to generate the `.vtt` transcript for the video.

#### Single video upload

```bash
curl -X POST \
    -H "Content-Type: multipart/form-data" \
    -F "files=@./video1.mp4" \
    http://localhost:6007/v1/generate_transcripts
```

#### Multiple video upload

```bash
curl -X POST \
    -H "Content-Type: multipart/form-data" \
    -F "files=@./video1.mp4" \
    -F "files=@./video2.mp4" \
    http://localhost:6007/v1/generate_transcripts
```

### 4.3 Consume _generate_captions_ API

**Use case:** This API should be used when uploading an image, or when uploading a video that does not have meaningful audio or does not have audio.

In this use case, there is no meaningful language transcription. Thus, it is preferred to leverage a LVM microservice to summarize the frames.

- Single video upload

```bash
curl -X POST \
    -H "Content-Type: multipart/form-data" \
    -F "files=@./video1.mp4" \
    http://localhost:6007/v1/generate_captions
```

- Multiple video upload

```bash
curl -X POST \
    -H "Content-Type: multipart/form-data" \
    -F "files=@./video1.mp4" \
    -F "files=@./video2.mp4" \
    http://localhost:6007/v1/generate_captions
```

<<<<<<< HEAD
- Single image upload

```bash
curl -X POST \
    -H "Content-Type: multipart/form-data" \
    -F "files=@./image.jpg" \
    http://localhost:6007/v1/generate_captions
```

### 4.4 Consume get_videos API
=======
### 4.4 Consume get_files API
>>>>>>> 7abee3e8

To get names of uploaded files, use the following command.

```bash
curl -X POST \
    -H "Content-Type: application/json" \
    http://localhost:6007/v1/dataprep/get_files
```

### 4.5 Consume delete_files API

To delete uploaded files and clear the database, use the following command.

```bash
curl -X POST \
    -H "Content-Type: application/json" \
    http://localhost:6007/v1/dataprep/delete_files
```<|MERGE_RESOLUTION|>--- conflicted
+++ resolved
@@ -194,7 +194,6 @@
     http://localhost:6007/v1/generate_captions
 ```
 
-<<<<<<< HEAD
 - Single image upload
 
 ```bash
@@ -204,10 +203,7 @@
     http://localhost:6007/v1/generate_captions
 ```
 
-### 4.4 Consume get_videos API
-=======
 ### 4.4 Consume get_files API
->>>>>>> 7abee3e8
 
 To get names of uploaded files, use the following command.
 
