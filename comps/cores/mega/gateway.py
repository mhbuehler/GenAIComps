# Copyright (C) 2024 Intel Corporation
# SPDX-License-Identifier: Apache-2.0

import base64
import json
import os
from io import BytesIO
from typing import List, Union

import requests
from fastapi import File, Request, UploadFile
from fastapi.responses import StreamingResponse, JSONResponse
from PIL import Image

from ..proto.api_protocol import (
    AudioChatCompletionRequest,
    ChatCompletionRequest,
    ChatCompletionResponse,
    ChatCompletionResponseChoice,
    ChatMessage,
    DocSumChatCompletionRequest,
    EmbeddingRequest,
    UsageInfo,
)
from ..proto.docarray import DocSumDoc, LLMParams, LLMParamsDoc, RerankedDoc, RerankerParms, RetrieverParms, TextDoc
from .constants import MegaServiceEndpoint, ServiceRoleType, ServiceType
from .micro_service import MicroService


def read_pdf(file):
    from langchain.document_loaders import PyPDFLoader

    loader = PyPDFLoader(file)
    docs = loader.load_and_split()
    return docs


def read_text_from_file(file, save_file_name):
    import docx2txt
    from langchain.text_splitter import CharacterTextSplitter

    # read text file
    if file.headers["content-type"] == "text/plain":
        file.file.seek(0)
        content = file.file.read().decode("utf-8")
        # Split text
        text_splitter = CharacterTextSplitter()
        texts = text_splitter.split_text(content)
        # Create multiple documents
        file_content = texts
    # read pdf file
    elif file.headers["content-type"] == "application/pdf":
        documents = read_pdf(save_file_name)
        file_content = [doc.page_content for doc in documents]
    # read docx file
    elif (
        file.headers["content-type"] == "application/vnd.openxmlformats-officedocument.wordprocessingml.document"
        or file.headers["content-type"] == "application/octet-stream"
    ):
        file_content = docx2txt.process(save_file_name)

    return file_content


class Gateway:
    def __init__(
        self,
        megaservice,
        host="0.0.0.0",
        port=8888,
        endpoint=str(MegaServiceEndpoint.CHAT_QNA),
        input_datatype=ChatCompletionRequest,
        output_datatype=ChatCompletionResponse,
    ):
        self.megaservice = megaservice
        self.host = host
        self.port = port
        self.endpoint = endpoint
        self.input_datatype = input_datatype
        self.output_datatype = output_datatype
        self.service = MicroService(
            self.__class__.__name__,
            service_role=ServiceRoleType.MEGASERVICE,
            service_type=ServiceType.GATEWAY,
            host=self.host,
            port=self.port,
            endpoint=self.endpoint,
            input_datatype=self.input_datatype,
            output_datatype=self.output_datatype,
        )
        self.define_routes()
        self.service.start()

    def define_routes(self):
        self.service.app.router.add_api_route(self.endpoint, self.handle_request, methods=["POST"])
        self.service.app.router.add_api_route(str(MegaServiceEndpoint.LIST_SERVICE), self.list_service, methods=["GET"])
        self.service.app.router.add_api_route(
            str(MegaServiceEndpoint.LIST_PARAMETERS), self.list_parameter, methods=["GET"]
        )

    def add_route(self, endpoint, handler, methods=["POST"]):
        self.service.app.router.add_api_route(endpoint, handler, methods=methods)

    def stop(self):
        self.service.stop()

    async def handle_request(self, request: Request):
        raise NotImplementedError("Subclasses must implement this method")

    def list_service(self):
        response = {}
        for node, service in self.megaservice.services.items():
            # Check if the service has a 'description' attribute and it is not None
            if hasattr(service, "description") and service.description:
                response[node] = {"description": service.description}
            # Check if the service has an 'endpoint' attribute and it is not None
            if hasattr(service, "endpoint") and service.endpoint:
                if node in response:
                    response[node]["endpoint"] = service.endpoint
                else:
                    response[node] = {"endpoint": service.endpoint}
            # If neither 'description' nor 'endpoint' is available, add an error message for the node
            if node not in response:
                response[node] = {"error": f"Service node {node} does not have 'description' or 'endpoint' attribute."}
        return response

    def list_parameter(self):
        pass

    def _handle_message(self, messages):
        images = []
        if isinstance(messages, str):
            prompt = messages
        else:
            messages_dict = {}
            system_prompt = ""
            prompt = ""
            for message in messages:
                msg_role = message["role"]
                if msg_role == "system":
                    system_prompt = message["content"]
                elif msg_role == "user":
                    if type(message["content"]) == list:
                        text = ""
                        text_list = [item["text"] for item in message["content"] if item["type"] == "text"]
                        text += "\n".join(text_list)
                        image_list = [
                            item["image_url"]["url"] for item in message["content"] if item["type"] == "image_url"
                        ]
                        if image_list:
                            messages_dict[msg_role] = (text, image_list)
                        else:
                            messages_dict[msg_role] = text
                    else:
                        messages_dict[msg_role] = message["content"]
                elif msg_role == "assistant":
                    messages_dict[msg_role] = message["content"]
                else:
                    raise ValueError(f"Unknown role: {msg_role}")

            if system_prompt:
                prompt = system_prompt + "\n"
            for role, message in messages_dict.items():
                if isinstance(message, tuple):
                    text, image_list = message
                    if text:
                        prompt += role + ": " + text + "\n"
                    else:
                        prompt += role + ":"
                    for img in image_list:
                        # URL
                        if img.startswith("http://") or img.startswith("https://"):
                            response = requests.get(img)
                            image = Image.open(BytesIO(response.content)).convert("RGBA")
                            image_bytes = BytesIO()
                            image.save(image_bytes, format="PNG")
                            img_b64_str = base64.b64encode(image_bytes.getvalue()).decode()
                        # Local Path
                        elif os.path.exists(img):
                            image = Image.open(img).convert("RGBA")
                            image_bytes = BytesIO()
                            image.save(image_bytes, format="PNG")
                            img_b64_str = base64.b64encode(image_bytes.getvalue()).decode()
                        # Bytes
                        else:
                            img_b64_str = img

                        images.append(img_b64_str)
                else:
                    if message:
                        prompt += role + ": " + message + "\n"
                    else:
                        prompt += role + ":"
        if images:
            return prompt, images
        else:
            return prompt


class ChatQnAGateway(Gateway):
    def __init__(self, megaservice, host="0.0.0.0", port=8888):
        super().__init__(
            megaservice, host, port, str(MegaServiceEndpoint.CHAT_QNA), ChatCompletionRequest, ChatCompletionResponse
        )

    async def handle_request(self, request: Request):
        data = await request.json()
        print("data in handle request", data)
        stream_opt = data.get("stream", True)
        chat_request = ChatCompletionRequest.parse_obj(data)
        print("chat request in handle request", chat_request)
        prompt = self._handle_message(chat_request.messages)
        print("prompt in gateway", prompt)
        parameters = LLMParams(
            max_tokens=chat_request.max_tokens if chat_request.max_tokens else 1024,
            top_k=chat_request.top_k if chat_request.top_k else 10,
            top_p=chat_request.top_p if chat_request.top_p else 0.95,
            temperature=chat_request.temperature if chat_request.temperature else 0.01,
            frequency_penalty=chat_request.frequency_penalty if chat_request.frequency_penalty else 0.0,
            presence_penalty=chat_request.presence_penalty if chat_request.presence_penalty else 0.0,
            repetition_penalty=chat_request.repetition_penalty if chat_request.repetition_penalty else 1.03,
            streaming=stream_opt,
            chat_template=chat_request.chat_template if chat_request.chat_template else None,
            model=(
                chat_request.model
                if chat_request.model
                else os.getenv("MODEL_ID") if os.getenv("MODEL_ID") else "Intel/neural-chat-7b-v3-3"
            ),
        )
        retriever_parameters = RetrieverParms(
            search_type=chat_request.search_type if chat_request.search_type else "similarity",
            k=chat_request.k if chat_request.k else 4,
            distance_threshold=chat_request.distance_threshold if chat_request.distance_threshold else None,
            fetch_k=chat_request.fetch_k if chat_request.fetch_k else 20,
            lambda_mult=chat_request.lambda_mult if chat_request.lambda_mult else 0.5,
            score_threshold=chat_request.score_threshold if chat_request.score_threshold else 0.2,
        )
        reranker_parameters = RerankerParms(
            top_n=chat_request.top_n if chat_request.top_n else 1,
        )
        result_dict, runtime_graph = await self.megaservice.schedule(
            initial_inputs={"text": prompt},
            llm_parameters=parameters,
            retriever_parameters=retriever_parameters,
            reranker_parameters=reranker_parameters,
        )
        for node, response in result_dict.items():
            if isinstance(response, StreamingResponse):
                return response
        last_node = runtime_graph.all_leaves()[-1]
        response = result_dict[last_node]["text"]
        choices = []
        usage = UsageInfo()
        choices.append(
            ChatCompletionResponseChoice(
                index=0,
                message=ChatMessage(role="assistant", content=response),
                finish_reason="stop",
            )
        )
        return ChatCompletionResponse(model="chatqna", choices=choices, usage=usage)


class CodeGenGateway(Gateway):
    def __init__(self, megaservice, host="0.0.0.0", port=8888):
        super().__init__(
            megaservice, host, port, str(MegaServiceEndpoint.CODE_GEN), ChatCompletionRequest, ChatCompletionResponse
        )

    async def handle_request(self, request: Request):
        data = await request.json()
        stream_opt = data.get("stream", True)
        chat_request = ChatCompletionRequest.parse_obj(data)
        prompt = self._handle_message(chat_request.messages)
        parameters = LLMParams(
            max_tokens=chat_request.max_tokens if chat_request.max_tokens else 1024,
            top_k=chat_request.top_k if chat_request.top_k else 10,
            top_p=chat_request.top_p if chat_request.top_p else 0.95,
            temperature=chat_request.temperature if chat_request.temperature else 0.01,
            frequency_penalty=chat_request.frequency_penalty if chat_request.frequency_penalty else 0.0,
            presence_penalty=chat_request.presence_penalty if chat_request.presence_penalty else 0.0,
            repetition_penalty=chat_request.repetition_penalty if chat_request.repetition_penalty else 1.2,
            streaming=stream_opt,
            model=chat_request.model if chat_request.model else None,
        )
        result_dict, runtime_graph = await self.megaservice.schedule(
            initial_inputs={"query": prompt}, llm_parameters=parameters
        )
        for node, response in result_dict.items():
            # Here it suppose the last microservice in the megaservice is LLM.
            if (
                isinstance(response, StreamingResponse)
                and node == list(self.megaservice.services.keys())[-1]
                and self.megaservice.services[node].service_type == ServiceType.LLM
            ):
                return response
        last_node = runtime_graph.all_leaves()[-1]
        response = result_dict[last_node]["text"]
        choices = []
        usage = UsageInfo()
        choices.append(
            ChatCompletionResponseChoice(
                index=0,
                message=ChatMessage(role="assistant", content=response),
                finish_reason="stop",
            )
        )
        return ChatCompletionResponse(model="codegen", choices=choices, usage=usage)


class CodeTransGateway(Gateway):
    def __init__(self, megaservice, host="0.0.0.0", port=8888):
        super().__init__(
            megaservice, host, port, str(MegaServiceEndpoint.CODE_TRANS), ChatCompletionRequest, ChatCompletionResponse
        )

    async def handle_request(self, request: Request):
        data = await request.json()
        language_from = data["language_from"]
        language_to = data["language_to"]
        source_code = data["source_code"]
        prompt_template = """
            ### System: Please translate the following {language_from} codes into {language_to} codes. Don't output any other content except translated codes.

            ### Original {language_from} codes:
            '''

            {source_code}

            '''

            ### Translated {language_to} codes:

        """
        prompt = prompt_template.format(language_from=language_from, language_to=language_to, source_code=source_code)

        parameters = LLMParams(
            max_tokens=data.get("max_tokens", 1024),
            top_k=data.get("top_k", 10),
            top_p=data.get("top_p", 0.95),
            temperature=data.get("temperature", 0.01),
            repetition_penalty=data.get("repetition_penalty", 1.03),
            streaming=data.get("stream", True),
        )

        result_dict, runtime_graph = await self.megaservice.schedule(
            initial_inputs={"query": prompt}, llm_parameters=parameters
        )
        for node, response in result_dict.items():
            # Here it suppose the last microservice in the megaservice is LLM.
            if (
                isinstance(response, StreamingResponse)
                and node == list(self.megaservice.services.keys())[-1]
                and self.megaservice.services[node].service_type == ServiceType.LLM
            ):
                return response
        last_node = runtime_graph.all_leaves()[-1]
        response = result_dict[last_node]["text"]
        choices = []
        usage = UsageInfo()
        choices.append(
            ChatCompletionResponseChoice(
                index=0,
                message=ChatMessage(role="assistant", content=response),
                finish_reason="stop",
            )
        )
        return ChatCompletionResponse(model="codetrans", choices=choices, usage=usage)


class TranslationGateway(Gateway):
    def __init__(self, megaservice, host="0.0.0.0", port=8888):
        super().__init__(
            megaservice, host, port, str(MegaServiceEndpoint.TRANSLATION), ChatCompletionRequest, ChatCompletionResponse
        )

    async def handle_request(self, request: Request):
        data = await request.json()
        language_from = data["language_from"]
        language_to = data["language_to"]
        source_language = data["source_language"]
        prompt_template = """
            Translate this from {language_from} to {language_to}:

            {language_from}:
            {source_language}

            {language_to}:
        """
        prompt = prompt_template.format(
            language_from=language_from, language_to=language_to, source_language=source_language
        )
        result_dict, runtime_graph = await self.megaservice.schedule(initial_inputs={"query": prompt})
        for node, response in result_dict.items():
            # Here it suppose the last microservice in the megaservice is LLM.
            if (
                isinstance(response, StreamingResponse)
                and node == list(self.megaservice.services.keys())[-1]
                and self.megaservice.services[node].service_type == ServiceType.LLM
            ):
                return response
        last_node = runtime_graph.all_leaves()[-1]
        response = result_dict[last_node]["text"]
        choices = []
        usage = UsageInfo()
        choices.append(
            ChatCompletionResponseChoice(
                index=0,
                message=ChatMessage(role="assistant", content=response),
                finish_reason="stop",
            )
        )
        return ChatCompletionResponse(model="translation", choices=choices, usage=usage)


class DocSumGateway(Gateway):
    def __init__(self, megaservice, host="0.0.0.0", port=8888):
        super().__init__(
            megaservice,
            host,
            port,
            str(MegaServiceEndpoint.DOC_SUMMARY),
            input_datatype=DocSumChatCompletionRequest,
            output_datatype=ChatCompletionResponse,
        )

    async def handle_request(self, request: Request, files: List[UploadFile] = File(default=None)):

        if "application/json" in request.headers.get("content-type"):
            data = await request.json()
            stream_opt = data.get("stream", True)
            chat_request = ChatCompletionRequest.model_validate(data)
            prompt = self._handle_message(chat_request.messages)

            initial_inputs_data = {data["type"]: prompt}

        elif "multipart/form-data" in request.headers.get("content-type"):
            data = await request.form()
            stream_opt = data.get("stream", True)
            chat_request = ChatCompletionRequest.model_validate(data)

            data_type = data.get("type")

            file_summaries = []
            if files:
                for file in files:
                    file_path = f"/tmp/{file.filename}"

                    if data_type is not None and data_type in ["audio", "video"]:
                        raise ValueError(
                            "Audio and Video file uploads are not supported in docsum with curl request, please use the UI."
                        )

                    else:
                        import aiofiles

                        async with aiofiles.open(file_path, "wb") as f:
                            await f.write(await file.read())

                        docs = read_text_from_file(file, file_path)
                        os.remove(file_path)

                        if isinstance(docs, list):
                            file_summaries.extend(docs)
                        else:
                            file_summaries.append(docs)

            if file_summaries:
                prompt = self._handle_message(chat_request.messages) + "\n".join(file_summaries)
            else:
                prompt = self._handle_message(chat_request.messages)

            data_type = data.get("type")
            if data_type is not None:
                initial_inputs_data = {}
                initial_inputs_data[data_type] = prompt
            else:
                initial_inputs_data = {"query": prompt}

        else:
            raise ValueError(f"Unknown request type: {request.headers.get('content-type')}")

        parameters = LLMParams(
            max_tokens=chat_request.max_tokens if chat_request.max_tokens else 1024,
            top_k=chat_request.top_k if chat_request.top_k else 10,
            top_p=chat_request.top_p if chat_request.top_p else 0.95,
            temperature=chat_request.temperature if chat_request.temperature else 0.01,
            frequency_penalty=chat_request.frequency_penalty if chat_request.frequency_penalty else 0.0,
            presence_penalty=chat_request.presence_penalty if chat_request.presence_penalty else 0.0,
            repetition_penalty=chat_request.repetition_penalty if chat_request.repetition_penalty else 1.03,
            streaming=stream_opt,
            model=chat_request.model if chat_request.model else None,
            language=chat_request.language if chat_request.language else "auto",
        )

        result_dict, runtime_graph = await self.megaservice.schedule(
            initial_inputs=initial_inputs_data, llm_parameters=parameters
        )

        for node, response in result_dict.items():
            # Here it suppose the last microservice in the megaservice is LLM.
            if (
                isinstance(response, StreamingResponse)
                and node == list(self.megaservice.services.keys())[-1]
                and self.megaservice.services[node].service_type == ServiceType.LLM
            ):
                return response
        last_node = runtime_graph.all_leaves()[-1]
        response = result_dict[last_node]["text"]
        choices = []
        usage = UsageInfo()
        choices.append(
            ChatCompletionResponseChoice(
                index=0,
                message=ChatMessage(role="assistant", content=response),
                finish_reason="stop",
            )
        )
        return ChatCompletionResponse(model="docsum", choices=choices, usage=usage)


class AudioQnAGateway(Gateway):
    def __init__(self, megaservice, host="0.0.0.0", port=8888):
        super().__init__(
            megaservice,
            host,
            port,
            str(MegaServiceEndpoint.AUDIO_QNA),
            AudioChatCompletionRequest,
            ChatCompletionResponse,
        )

    async def handle_request(self, request: Request):
        data = await request.json()

        chat_request = AudioChatCompletionRequest.parse_obj(data)
        parameters = LLMParams(
            # relatively lower max_tokens for audio conversation
            max_tokens=chat_request.max_tokens if chat_request.max_tokens else 128,
            top_k=chat_request.top_k if chat_request.top_k else 10,
            top_p=chat_request.top_p if chat_request.top_p else 0.95,
            temperature=chat_request.temperature if chat_request.temperature else 0.01,
            frequency_penalty=chat_request.frequency_penalty if chat_request.frequency_penalty else 0.0,
            presence_penalty=chat_request.presence_penalty if chat_request.presence_penalty else 0.0,
            repetition_penalty=chat_request.repetition_penalty if chat_request.repetition_penalty else 1.03,
            streaming=False,  # TODO add streaming LLM output as input to TTS
        )
        result_dict, runtime_graph = await self.megaservice.schedule(
            initial_inputs={"byte_str": chat_request.audio}, llm_parameters=parameters
        )

        last_node = runtime_graph.all_leaves()[-1]
        response = result_dict[last_node]["byte_str"]

        return response


class SearchQnAGateway(Gateway):
    def __init__(self, megaservice, host="0.0.0.0", port=8888):
        super().__init__(
            megaservice, host, port, str(MegaServiceEndpoint.SEARCH_QNA), ChatCompletionRequest, ChatCompletionResponse
        )

    async def handle_request(self, request: Request):
        data = await request.json()
        stream_opt = data.get("stream", True)
        chat_request = ChatCompletionRequest.parse_obj(data)
        prompt = self._handle_message(chat_request.messages)
        parameters = LLMParams(
            max_tokens=chat_request.max_tokens if chat_request.max_tokens else 1024,
            top_k=chat_request.top_k if chat_request.top_k else 10,
            top_p=chat_request.top_p if chat_request.top_p else 0.95,
            temperature=chat_request.temperature if chat_request.temperature else 0.01,
            frequency_penalty=chat_request.frequency_penalty if chat_request.frequency_penalty else 0.0,
            presence_penalty=chat_request.presence_penalty if chat_request.presence_penalty else 0.0,
            repetition_penalty=chat_request.repetition_penalty if chat_request.repetition_penalty else 1.03,
            streaming=stream_opt,
        )
        result_dict, runtime_graph = await self.megaservice.schedule(
            initial_inputs={"text": prompt}, llm_parameters=parameters
        )
        for node, response in result_dict.items():
            # Here it suppose the last microservice in the megaservice is LLM.
            if (
                isinstance(response, StreamingResponse)
                and node == list(self.megaservice.services.keys())[-1]
                and self.megaservice.services[node].service_type == ServiceType.LLM
            ):
                return response
        last_node = runtime_graph.all_leaves()[-1]
        response = result_dict[last_node]["text"]
        choices = []
        usage = UsageInfo()
        choices.append(
            ChatCompletionResponseChoice(
                index=0,
                message=ChatMessage(role="assistant", content=response),
                finish_reason="stop",
            )
        )
        return ChatCompletionResponse(model="searchqna", choices=choices, usage=usage)


class FaqGenGateway(Gateway):
    def __init__(self, megaservice, host="0.0.0.0", port=8888):
        super().__init__(
            megaservice, host, port, str(MegaServiceEndpoint.FAQ_GEN), ChatCompletionRequest, ChatCompletionResponse
        )

    async def handle_request(self, request: Request, files: List[UploadFile] = File(default=None)):
        data = await request.form()
        stream_opt = data.get("stream", True)
        chat_request = ChatCompletionRequest.parse_obj(data)
        file_summaries = []
        if files:
            for file in files:
                file_path = f"/tmp/{file.filename}"

                import aiofiles

                async with aiofiles.open(file_path, "wb") as f:
                    await f.write(await file.read())
                docs = read_text_from_file(file, file_path)
                os.remove(file_path)
                if isinstance(docs, list):
                    file_summaries.extend(docs)
                else:
                    file_summaries.append(docs)

        if file_summaries:
            prompt = self._handle_message(chat_request.messages) + "\n".join(file_summaries)
        else:
            prompt = self._handle_message(chat_request.messages)

        parameters = LLMParams(
            max_tokens=chat_request.max_tokens if chat_request.max_tokens else 1024,
            top_k=chat_request.top_k if chat_request.top_k else 10,
            top_p=chat_request.top_p if chat_request.top_p else 0.95,
            temperature=chat_request.temperature if chat_request.temperature else 0.01,
            frequency_penalty=chat_request.frequency_penalty if chat_request.frequency_penalty else 0.0,
            presence_penalty=chat_request.presence_penalty if chat_request.presence_penalty else 0.0,
            repetition_penalty=chat_request.repetition_penalty if chat_request.repetition_penalty else 1.03,
            streaming=stream_opt,
            model=chat_request.model if chat_request.model else None,
        )
        result_dict, runtime_graph = await self.megaservice.schedule(
            initial_inputs={"query": prompt}, llm_parameters=parameters
        )
        for node, response in result_dict.items():
            # Here it suppose the last microservice in the megaservice is LLM.
            if (
                isinstance(response, StreamingResponse)
                and node == list(self.megaservice.services.keys())[-1]
                and self.megaservice.services[node].service_type == ServiceType.LLM
            ):
                return response
        last_node = runtime_graph.all_leaves()[-1]
        response = result_dict[last_node]["text"]
        choices = []
        usage = UsageInfo()
        choices.append(
            ChatCompletionResponseChoice(
                index=0,
                message=ChatMessage(role="assistant", content=response),
                finish_reason="stop",
            )
        )
        return ChatCompletionResponse(model="faqgen", choices=choices, usage=usage)


class VisualQnAGateway(Gateway):
    def __init__(self, megaservice, host="0.0.0.0", port=8888):
        super().__init__(
            megaservice, host, port, str(MegaServiceEndpoint.VISUAL_QNA), ChatCompletionRequest, ChatCompletionResponse
        )

    async def handle_request(self, request: Request):
        data = await request.json()
        stream_opt = data.get("stream", False)
        chat_request = ChatCompletionRequest.parse_obj(data)
        prompt, images = self._handle_message(chat_request.messages)
        parameters = LLMParams(
            max_new_tokens=chat_request.max_tokens if chat_request.max_tokens else 1024,
            top_k=chat_request.top_k if chat_request.top_k else 10,
            top_p=chat_request.top_p if chat_request.top_p else 0.95,
            temperature=chat_request.temperature if chat_request.temperature else 0.01,
            frequency_penalty=chat_request.frequency_penalty if chat_request.frequency_penalty else 0.0,
            presence_penalty=chat_request.presence_penalty if chat_request.presence_penalty else 0.0,
            repetition_penalty=chat_request.repetition_penalty if chat_request.repetition_penalty else 1.03,
            streaming=stream_opt,
        )
        result_dict, runtime_graph = await self.megaservice.schedule(
            initial_inputs={"prompt": prompt, "image": images[0]}, llm_parameters=parameters
        )
        for node, response in result_dict.items():
            # Here it suppose the last microservice in the megaservice is LVM.
            if (
                isinstance(response, StreamingResponse)
                and node == list(self.megaservice.services.keys())[-1]
                and self.megaservice.services[node].service_type == ServiceType.LVM
            ):
                return response
        last_node = runtime_graph.all_leaves()[-1]
        response = result_dict[last_node]["text"]
        choices = []
        usage = UsageInfo()
        choices.append(
            ChatCompletionResponseChoice(
                index=0,
                message=ChatMessage(role="assistant", content=response),
                finish_reason="stop",
            )
        )
        return ChatCompletionResponse(model="visualqna", choices=choices, usage=usage)


class VideoQnAGateway(Gateway):
    def __init__(self, megaservice, host="0.0.0.0", port=8888):
        super().__init__(
            megaservice,
            host,
            port,
            str(MegaServiceEndpoint.VIDEO_RAG_QNA),
            ChatCompletionRequest,
            ChatCompletionResponse,
        )

    async def handle_request(self, request: Request):
        data = await request.json()
        stream_opt = data.get("stream", False)
        chat_request = ChatCompletionRequest.parse_obj(data)
        prompt = self._handle_message(chat_request.messages)
        parameters = LLMParams(
            max_new_tokens=chat_request.max_tokens if chat_request.max_tokens else 1024,
            top_k=chat_request.top_k if chat_request.top_k else 10,
            top_p=chat_request.top_p if chat_request.top_p else 0.95,
            temperature=chat_request.temperature if chat_request.temperature else 0.01,
            frequency_penalty=chat_request.frequency_penalty if chat_request.frequency_penalty else 0.0,
            presence_penalty=chat_request.presence_penalty if chat_request.presence_penalty else 0.0,
            repetition_penalty=chat_request.repetition_penalty if chat_request.repetition_penalty else 1.03,
            streaming=stream_opt,
        )
        result_dict, runtime_graph = await self.megaservice.schedule(
            initial_inputs={"text": prompt}, llm_parameters=parameters
        )
        for node, response in result_dict.items():
            # Here it suppose the last microservice in the megaservice is LVM.
            if (
                isinstance(response, StreamingResponse)
                and node == list(self.megaservice.services.keys())[-1]
                and self.megaservice.services[node].service_type == ServiceType.LVM
            ):
                return response
        last_node = runtime_graph.all_leaves()[-1]
        response = result_dict[last_node]["text"]
        choices = []
        usage = UsageInfo()
        choices.append(
            ChatCompletionResponseChoice(
                index=0,
                message=ChatMessage(role="assistant", content=response),
                finish_reason="stop",
            )
        )
        return ChatCompletionResponse(model="videoqna", choices=choices, usage=usage)


class RetrievalToolGateway(Gateway):
    """embed+retrieve+rerank."""

    def __init__(self, megaservice, host="0.0.0.0", port=8889):
        super().__init__(
            megaservice,
            host,
            port,
            str(MegaServiceEndpoint.RETRIEVALTOOL),
            Union[TextDoc, ChatCompletionRequest],
            Union[RerankedDoc, LLMParamsDoc],
        )

    async def handle_request(self, request: Request):
        def parser_input(data, TypeClass, key):
            chat_request = None
            try:
                chat_request = TypeClass.parse_obj(data)
                query = getattr(chat_request, key)
            except:
                query = None
            return query, chat_request

        data = await request.json()
        query = None
        for key, TypeClass in zip(["text", "messages"], [TextDoc, ChatCompletionRequest]):
            query, chat_request = parser_input(data, TypeClass, key)
            if query is not None:
                break
        if query is None:
            raise ValueError(f"Unknown request type: {data}")
        if chat_request is None:
            raise ValueError(f"Unknown request type: {data}")

        if isinstance(chat_request, ChatCompletionRequest):
            retriever_parameters = RetrieverParms(
                search_type=chat_request.search_type if chat_request.search_type else "similarity",
                k=chat_request.k if chat_request.k else 4,
                distance_threshold=chat_request.distance_threshold if chat_request.distance_threshold else None,
                fetch_k=chat_request.fetch_k if chat_request.fetch_k else 20,
                lambda_mult=chat_request.lambda_mult if chat_request.lambda_mult else 0.5,
                score_threshold=chat_request.score_threshold if chat_request.score_threshold else 0.2,
            )
            reranker_parameters = RerankerParms(
                top_n=chat_request.top_n if chat_request.top_n else 1,
            )

            initial_inputs = {
                "messages": query,
                "input": query,  # has to be input due to embedding expects either input or text
                "search_type": chat_request.search_type if chat_request.search_type else "similarity",
                "k": chat_request.k if chat_request.k else 4,
                "distance_threshold": chat_request.distance_threshold if chat_request.distance_threshold else None,
                "fetch_k": chat_request.fetch_k if chat_request.fetch_k else 20,
                "lambda_mult": chat_request.lambda_mult if chat_request.lambda_mult else 0.5,
                "score_threshold": chat_request.score_threshold if chat_request.score_threshold else 0.2,
                "top_n": chat_request.top_n if chat_request.top_n else 1,
            }

            result_dict, runtime_graph = await self.megaservice.schedule(
                initial_inputs=initial_inputs,
                retriever_parameters=retriever_parameters,
                reranker_parameters=reranker_parameters,
            )
        else:
            result_dict, runtime_graph = await self.megaservice.schedule(initial_inputs={"text": query})

        last_node = runtime_graph.all_leaves()[-1]
        response = result_dict[last_node]
        return response


class MultimodalQnAGateway(Gateway):
    asr_port = int(os.getenv("ASR_SERVICE_PORT", 3001))
    asr_endpoint = os.getenv("ASR_SERVICE_ENDPOINT", "http://0.0.0.0:{}/v1/audio/transcriptions".format(asr_port))
    def __init__(self, multimodal_rag_megaservice, lvm_megaservice, host="0.0.0.0", port=9999):
        self.lvm_megaservice = lvm_megaservice
        super().__init__(
            multimodal_rag_megaservice,
            host,
            port,
            str(MegaServiceEndpoint.MULTIMODAL_QNA),
            ChatCompletionRequest,
            ChatCompletionResponse,
        )
<<<<<<< HEAD

    def _get_role_labels(self):
        """
        Returns a dictionary of role labels that are used in the chat prompt based on the LVM_MODEL_ID
        environment variable. The function defines the role labels used by the llava-1.5, llava-v1.6-vicuna,
        llava-v1.6-mistral, and llava-interleave models, and then defaults to use "USER:" and "ASSISTANT:" if the
        LVM_MODEL_ID is not one of those.
        """
        lvm_model = os.getenv("LVM_MODEL_ID", "")

        # Default to labels used by llava-1.5 and llava-v1.6-vicuna models
        role_labels = {
            "user": "USER:",
            "assistant": "ASSISTANT:"
        }

        if "llava-interleave" in lvm_model:
            role_labels["user"] = "<|im_start|>user"
            role_labels["assistant"] = "<|im_end|><|im_start|>assistant"
        elif "llava-v1.6-mistral" in lvm_model:
            role_labels["user"] = "[INST]"
            role_labels["assistant"] = " [/INST]"
        elif "llava-1.5" not in lvm_model and "llava-v1.6-vicuna" not in lvm_model:
            print(f"[ MultimodalQnAGateway ] Using default role labels for prompt formatting: {role_labels}")

        return role_labels

=======
>>>>>>> ae5437ad
    # this overrides _handle_message method of Gateway
    def _handle_message(self, messages):
        images = []
        audios = []
        b64_types = {}
        messages_dicts = []
        decoded_audio_input = ""
        if isinstance(messages, str):
            prompt = messages
        else:
            messages_dict = {}
            system_prompt = ""
            prompt = ""
            role_label_dict = self._get_role_labels()
            for message in messages:
                msg_role = message["role"]
                messages_dict = {}
                if msg_role == "system":
                    system_prompt = message["content"]
                elif msg_role == "user":
                    if type(message["content"]) == list:
                        # separate each media type and store accordingly
                        text = ""
                        text_list = [item["text"] for item in message["content"] if item["type"] == "text"]
                        text += "\n".join(text_list)
                        image_list = [
                            item["image_url"]["url"] for item in message["content"] if item["type"] == "image_url"
                        ]
                        audios = [
                            item["audio"] for item in message["content"] if item["type"] == "audio"
                        ]
                        if audios:
                            # translate audio to text. From this point forward, audio is treated like text
                            decoded_audio_input = self.convert_audio_to_text(audios)
                            b64_types["audio"] = decoded_audio_input 
                         
                        if text and not audios and not image_list:
                            messages_dict[msg_role] = text
                        elif audios and not text and not image_list:
                            messages_dict[msg_role] = decoded_audio_input
                        else:
                            messages_dict[msg_role] = (text, decoded_audio_input, image_list)

                    else:
                        messages_dict[msg_role] = message["content"]
                    messages_dicts.append(messages_dict)
                elif msg_role == "assistant":
                    messages_dict[msg_role] = message["content"]
                    messages_dicts.append(messages_dict)
                else:
                    raise ValueError(f"Unknown role: {msg_role}")
            if system_prompt:
                prompt = system_prompt + "\n"
            for i, messages_dict in enumerate(messages_dicts):
                for role, message in messages_dict.items():
                    if isinstance(message, tuple):
<<<<<<< HEAD
                        text, image_list = message
                        # Remove empty items from the image list
                        image_list = [x for x in image_list if x]
                        # Add image indicators within the conversation
                        image_tags = "<image>\n" * len(image_list)
=======
                        text, decoded_audio_input, image_list = message
>>>>>>> ae5437ad
                        if i == 0:
                            # do not add role for the very first message.
                            # this will be added by llava_server
                            if text:
<<<<<<< HEAD
                                prompt += image_tags + text + "\n"
                        else:
                            if text:
                                prompt += role_label_dict[role] + image_tags + " " + text + "\n"
                            else:
                                prompt += role_label_dict[role] + image_tags
                        for img in image_list:
                            # URL
                            if img.startswith("http://") or img.startswith("https://"):
                                response = requests.get(img)
                                image = Image.open(BytesIO(response.content)).convert("RGBA")
                                image_bytes = BytesIO()
                                image.save(image_bytes, format="PNG")
                                img_b64_str = base64.b64encode(image_bytes.getvalue()).decode()
                            # Local Path
                            elif os.path.exists(img):
                                image = Image.open(img).convert("RGBA")
                                image_bytes = BytesIO()
                                image.save(image_bytes, format="PNG")
                                img_b64_str = base64.b64encode(image_bytes.getvalue()).decode()
                            # Bytes
                            else:
                                img_b64_str = img
=======
                                prompt += text + "\n"
                            elif decoded_audio_input:
                                prompt += decoded_audio_input + "\n"
                        else:
                            if text:
                                prompt += role.upper() + ": " + text + "\n"
                            elif decoded_audio_input:
                                prompt += role.upper() + ": " + decoded_audio_input + "\n"
                            else:
                                prompt += role.upper() + ":"
>>>>>>> ae5437ad

                        if image_list:
                            for img in image_list:
                                # URL
                                if img.startswith("http://") or img.startswith("https://"):
                                    response = requests.get(img)
                                    image = Image.open(BytesIO(response.content)).convert("RGBA")
                                    image_bytes = BytesIO()
                                    image.save(image_bytes, format="PNG")
                                    img_b64_str = base64.b64encode(image_bytes.getvalue()).decode()
                                # Local Path
                                elif os.path.exists(img):
                                    image = Image.open(img).convert("RGBA")
                                    image_bytes = BytesIO()
                                    image.save(image_bytes, format="PNG")
                                    img_b64_str = base64.b64encode(image_bytes.getvalue()).decode()
                                # Bytes
                                else:
                                    img_b64_str = img

                                images.append(img_b64_str)

                    elif isinstance(message, str):
                        if i == 0:
                            # do not add role for the very first message.
                            # this will be added by llava_server
                            if message:
                                prompt += message + "\n"
                        else:
                            if message:
                                prompt += role_label_dict[role] + " " + message + "\n"
                            else:
<<<<<<< HEAD
                                prompt += role_label_dict[role]
        return prompt, images
=======
                                prompt += role.upper() + ":" 


        if images:
            b64_types["image"] = images  

         # If the query has multiple media types, return all types
        if prompt and b64_types:
            return prompt, b64_types
        else:
            return prompt
        
    def convert_audio_to_text(self, audio):
        # translate audio to text by passing in dictionary to ASR
        if isinstance(audio, dict):
            input_dict = {"byte_str": audio["audio"][0]}
        else:
            input_dict = {"byte_str": audio[0]}

        response = requests.post(self.asr_endpoint, data=json.dumps(input_dict), proxies={"http": None})
            
        if response.status_code != 200:
            return JSONResponse(status_code=503, content={"message": "Unable to convert audio to text. {}".format(
                response.text)})

        response = response.json()
        return response["query"]
>>>>>>> ae5437ad

    async def handle_request(self, request: Request):
        data = await request.json()
        stream_opt = bool(data.get("stream", False))
        if stream_opt:
            print("[ MultimodalQnAGateway ] stream=True not used, this has not support streaming yet!")
            stream_opt = False
        chat_request = ChatCompletionRequest.model_validate(data)
        num_messages = len(data["messages"]) if isinstance(data["messages"], list) else 1

        # Multimodal RAG QnA With Videos has not yet accepts image as input during QnA.
<<<<<<< HEAD
        prompt, images = self._handle_message(chat_request.messages)
        if num_messages > 1:
            # print(f"There is more than one message, thus it is a follow-up query. Using lvm megaservice")
            cur_megaservice = self.lvm_megaservice
            initial_inputs = {"prompt": prompt, "image": images}
        else:
            # print(f"This is the first query, requiring multimodal retrieval. Using multimodal rag megaservice")
            if images and len(images) > 0:
                # Formatting as a TextImageDoc
                initial_inputs = {"text": {"text": prompt}, "image": {"base64_image": images[0]}}
            else:
                # Formatting as a TextDoc
                initial_inputs = {"text": prompt}

            cur_megaservice = self.megaservice
=======
        num_messages = len(data["messages"]) if isinstance(data["messages"], list) else 1
        messages = self._handle_message(chat_request.messages)
        decoded_audio_input = ""
        
        if num_messages > 1:
            # This is a follow up query, go to LVM
            cur_megaservice = self.lvm_megaservice
            if isinstance(messages, tuple):
                prompt, b64_types = messages
                if "audio" in b64_types:
                    # for metadata storage purposes
                    decoded_audio_input = b64_types["audio"]
                if "image" in b64_types:
                    initial_inputs = {"prompt": prompt, "image": b64_types["image"][0]}
                else:
                    initial_inputs = {"prompt": prompt, "image": ""}
            else:
                prompt = messages
                initial_inputs = {"prompt": prompt, "image": ""}
        else:
            # This is the first query. Ignore image input
            cur_megaservice = self.megaservice
            if isinstance(messages, tuple):
                prompt, b64_types = messages
                if "audio" in b64_types:
                    # for metadata storage purposes
                    decoded_audio_input = b64_types["audio"]
            else:
                prompt = messages
            initial_inputs = {"text": prompt}
>>>>>>> ae5437ad

        parameters = LLMParams(
            max_new_tokens=chat_request.max_tokens if chat_request.max_tokens else 1024,
            top_k=chat_request.top_k if chat_request.top_k else 10,
            top_p=chat_request.top_p if chat_request.top_p else 0.95,
            temperature=chat_request.temperature if chat_request.temperature else 0.01,
            frequency_penalty=chat_request.frequency_penalty if chat_request.frequency_penalty else 0.0,
            presence_penalty=chat_request.presence_penalty if chat_request.presence_penalty else 0.0,
            repetition_penalty=chat_request.repetition_penalty if chat_request.repetition_penalty else 1.03,
            streaming=stream_opt,
            chat_template=chat_request.chat_template if chat_request.chat_template else None,
        )
        result_dict, runtime_graph = await cur_megaservice.schedule(
            initial_inputs=initial_inputs, llm_parameters=parameters
        )
        for node, response in result_dict.items():
            # the last microservice in this megaservice is LVM.
            # checking if LVM returns StreamingResponse
            # Currently, LVM with LLAVA has not yet supported streaming.
            # @TODO: Will need to test this once LVM with LLAVA supports streaming
            if (
                isinstance(response, StreamingResponse)
                and node == runtime_graph.all_leaves()[-1]
                and self.megaservice.services[node].service_type == ServiceType.LVM
            ):
                return response
        last_node = runtime_graph.all_leaves()[-1]

        if "text" in result_dict[last_node].keys():
            response = result_dict[last_node]["text"]
        else:
            # text is not in response message
            # something wrong, for example due to empty retrieval results
            if "detail" in result_dict[last_node].keys():
                response = result_dict[last_node]["detail"]
            else:
                response = "The server failed to generate an answer to your query!"
        if "metadata" in result_dict[last_node].keys():
            # from retrieval results
            metadata = result_dict[last_node]["metadata"]
            if decoded_audio_input:
                metadata["audio"] =  decoded_audio_input    
        else:
            # follow-up question, no retrieval
            if decoded_audio_input:
                metadata = {"audio": decoded_audio_input}
            else:
                metadata = None

        choices = []
        usage = UsageInfo()
        choices.append(
            ChatCompletionResponseChoice(
                index=0,
                message=ChatMessage(role="assistant", content=response),
                finish_reason="stop",
                metadata=metadata,
            )
        )
        return ChatCompletionResponse(model="multimodalqna", choices=choices, usage=usage)


class AvatarChatbotGateway(Gateway):
    def __init__(self, megaservice, host="0.0.0.0", port=8888):
        super().__init__(
            megaservice,
            host,
            port,
            str(MegaServiceEndpoint.AVATAR_CHATBOT),
            AudioChatCompletionRequest,
            ChatCompletionResponse,
        )

    async def handle_request(self, request: Request):
        data = await request.json()

        chat_request = AudioChatCompletionRequest.model_validate(data)
        parameters = LLMParams(
            # relatively lower max_tokens for audio conversation
            max_tokens=chat_request.max_tokens if chat_request.max_tokens else 128,
            top_k=chat_request.top_k if chat_request.top_k else 10,
            top_p=chat_request.top_p if chat_request.top_p else 0.95,
            temperature=chat_request.temperature if chat_request.temperature else 0.01,
            repetition_penalty=chat_request.presence_penalty if chat_request.presence_penalty else 1.03,
            streaming=False,  # TODO add streaming LLM output as input to TTS
        )
        # print(parameters)

        result_dict, runtime_graph = await self.megaservice.schedule(
            initial_inputs={"byte_str": chat_request.audio}, llm_parameters=parameters
        )

        last_node = runtime_graph.all_leaves()[-1]
        response = result_dict[last_node]["video_path"]
        return response


class GraphragGateway(Gateway):
    def __init__(self, megaservice, host="0.0.0.0", port=8888):
        super().__init__(
            megaservice, host, port, str(MegaServiceEndpoint.GRAPH_RAG), ChatCompletionRequest, ChatCompletionResponse
        )

    async def handle_request(self, request: Request):
        data = await request.json()
        stream_opt = data.get("stream", True)
        chat_request = ChatCompletionRequest.parse_obj(data)

        def parser_input(data, TypeClass, key):
            chat_request = None
            try:
                chat_request = TypeClass.parse_obj(data)
                query = getattr(chat_request, key)
            except:
                query = None
            return query, chat_request

        query = None
        for key, TypeClass in zip(["text", "input", "messages"], [TextDoc, EmbeddingRequest, ChatCompletionRequest]):
            query, chat_request = parser_input(data, TypeClass, key)
            if query is not None:
                break
        if query is None:
            raise ValueError(f"Unknown request type: {data}")
        if chat_request is None:
            raise ValueError(f"Unknown request type: {data}")
        prompt = self._handle_message(chat_request.messages)
        parameters = LLMParams(
            max_tokens=chat_request.max_tokens if chat_request.max_tokens else 1024,
            top_k=chat_request.top_k if chat_request.top_k else 10,
            top_p=chat_request.top_p if chat_request.top_p else 0.95,
            temperature=chat_request.temperature if chat_request.temperature else 0.01,
            frequency_penalty=chat_request.frequency_penalty if chat_request.frequency_penalty else 0.0,
            presence_penalty=chat_request.presence_penalty if chat_request.presence_penalty else 0.0,
            repetition_penalty=chat_request.repetition_penalty if chat_request.repetition_penalty else 1.03,
            streaming=stream_opt,
            chat_template=chat_request.chat_template if chat_request.chat_template else None,
        )
        retriever_parameters = RetrieverParms(
            search_type=chat_request.search_type if chat_request.search_type else "similarity",
            k=chat_request.k if chat_request.k else 4,
            distance_threshold=chat_request.distance_threshold if chat_request.distance_threshold else None,
            fetch_k=chat_request.fetch_k if chat_request.fetch_k else 20,
            lambda_mult=chat_request.lambda_mult if chat_request.lambda_mult else 0.5,
            score_threshold=chat_request.score_threshold if chat_request.score_threshold else 0.2,
        )
        initial_inputs = chat_request
        result_dict, runtime_graph = await self.megaservice.schedule(
            initial_inputs=initial_inputs,
            llm_parameters=parameters,
            retriever_parameters=retriever_parameters,
        )
        for node, response in result_dict.items():
            if isinstance(response, StreamingResponse):
                return response
        last_node = runtime_graph.all_leaves()[-1]
        response_content = result_dict[last_node]["choices"][0]["message"]["content"]
        choices = []
        usage = UsageInfo()
        choices.append(
            ChatCompletionResponseChoice(
                index=0,
                message=ChatMessage(role="assistant", content=response_content),
                finish_reason="stop",
            )
        )
        return ChatCompletionResponse(model="chatqna", choices=choices, usage=usage)<|MERGE_RESOLUTION|>--- conflicted
+++ resolved
@@ -850,7 +850,6 @@
             ChatCompletionRequest,
             ChatCompletionResponse,
         )
-<<<<<<< HEAD
 
     def _get_role_labels(self):
         """
@@ -878,8 +877,6 @@
 
         return role_labels
 
-=======
->>>>>>> ae5437ad
     # this overrides _handle_message method of Gateway
     def _handle_message(self, messages):
         images = []
@@ -936,24 +933,23 @@
             for i, messages_dict in enumerate(messages_dicts):
                 for role, message in messages_dict.items():
                     if isinstance(message, tuple):
-<<<<<<< HEAD
-                        text, image_list = message
+                        text, decoded_audio_input, image_list = message
                         # Remove empty items from the image list
                         image_list = [x for x in image_list if x]
                         # Add image indicators within the conversation
                         image_tags = "<image>\n" * len(image_list)
-=======
-                        text, decoded_audio_input, image_list = message
->>>>>>> ae5437ad
                         if i == 0:
                             # do not add role for the very first message.
                             # this will be added by llava_server
                             if text:
-<<<<<<< HEAD
                                 prompt += image_tags + text + "\n"
+                            elif decoded_audio_input:
+                                prompt += image_tags + decoded_audio_input + "\n"
                         else:
                             if text:
                                 prompt += role_label_dict[role] + image_tags + " " + text + "\n"
+                            elif decoded_audio_input:
+                                prompt += role_label_dict[role] + image_tags + " " + decoded_audio_input + "\n"
                             else:
                                 prompt += role_label_dict[role] + image_tags
                         for img in image_list:
@@ -973,18 +969,6 @@
                             # Bytes
                             else:
                                 img_b64_str = img
-=======
-                                prompt += text + "\n"
-                            elif decoded_audio_input:
-                                prompt += decoded_audio_input + "\n"
-                        else:
-                            if text:
-                                prompt += role.upper() + ": " + text + "\n"
-                            elif decoded_audio_input:
-                                prompt += role.upper() + ": " + decoded_audio_input + "\n"
-                            else:
-                                prompt += role.upper() + ":"
->>>>>>> ae5437ad
 
                         if image_list:
                             for img in image_list:
@@ -1017,12 +1001,7 @@
                             if message:
                                 prompt += role_label_dict[role] + " " + message + "\n"
                             else:
-<<<<<<< HEAD
                                 prompt += role_label_dict[role]
-        return prompt, images
-=======
-                                prompt += role.upper() + ":" 
-
 
         if images:
             b64_types["image"] = images  
@@ -1048,7 +1027,6 @@
 
         response = response.json()
         return response["query"]
->>>>>>> ae5437ad
 
     async def handle_request(self, request: Request):
         data = await request.json()
@@ -1060,27 +1038,9 @@
         num_messages = len(data["messages"]) if isinstance(data["messages"], list) else 1
 
         # Multimodal RAG QnA With Videos has not yet accepts image as input during QnA.
-<<<<<<< HEAD
         prompt, images = self._handle_message(chat_request.messages)
-        if num_messages > 1:
-            # print(f"There is more than one message, thus it is a follow-up query. Using lvm megaservice")
-            cur_megaservice = self.lvm_megaservice
-            initial_inputs = {"prompt": prompt, "image": images}
-        else:
-            # print(f"This is the first query, requiring multimodal retrieval. Using multimodal rag megaservice")
-            if images and len(images) > 0:
-                # Formatting as a TextImageDoc
-                initial_inputs = {"text": {"text": prompt}, "image": {"base64_image": images[0]}}
-            else:
-                # Formatting as a TextDoc
-                initial_inputs = {"text": prompt}
-
-            cur_megaservice = self.megaservice
-=======
-        num_messages = len(data["messages"]) if isinstance(data["messages"], list) else 1
-        messages = self._handle_message(chat_request.messages)
         decoded_audio_input = ""
-        
+
         if num_messages > 1:
             # This is a follow up query, go to LVM
             cur_megaservice = self.lvm_megaservice
@@ -1090,7 +1050,7 @@
                     # for metadata storage purposes
                     decoded_audio_input = b64_types["audio"]
                 if "image" in b64_types:
-                    initial_inputs = {"prompt": prompt, "image": b64_types["image"][0]}
+                    initial_inputs = {"prompt": prompt, "image": b64_types["image"]}
                 else:
                     initial_inputs = {"prompt": prompt, "image": ""}
             else:
@@ -1101,13 +1061,14 @@
             cur_megaservice = self.megaservice
             if isinstance(messages, tuple):
                 prompt, b64_types = messages
+                initial_inputs = {"text": prompt}
                 if "audio" in b64_types:
                     # for metadata storage purposes
                     decoded_audio_input = b64_types["audio"]
+                if "image" in b64_types and len(b64_types["image"]) > 0:
+                    initial_inputs["image"] = {"base64_image": b64_types["image"][0]}
             else:
-                prompt = messages
-            initial_inputs = {"text": prompt}
->>>>>>> ae5437ad
+                initial_inputs = {"text": messages}
 
         parameters = LLMParams(
             max_new_tokens=chat_request.max_tokens if chat_request.max_tokens else 1024,
