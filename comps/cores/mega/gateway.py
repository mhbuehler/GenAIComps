--- conflicted
+++ resolved
@@ -853,7 +853,6 @@
             ChatCompletionResponse,
         )
 
-<<<<<<< HEAD
     def _get_role_labels(self):
         """
         Returns a dictionary of role labels that are used in the chat prompt based on the LVM_MODEL_ID
@@ -880,8 +879,6 @@
 
         return role_labels
 
-=======
->>>>>>> dcafe8de
     # this overrides _handle_message method of Gateway
     def _handle_message(self, messages):
         images = []
@@ -1004,11 +1001,7 @@
                             if message:
                                 prompt += role_label_dict[role] + " " + message + "\n"
                             else:
-<<<<<<< HEAD
                                 prompt += role_label_dict[role]
-=======
-                                prompt += role.upper() + ":"
->>>>>>> dcafe8de
 
         if images:
             b64_types["image"] = images
